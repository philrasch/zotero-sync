--- conflicted
+++ resolved
@@ -1,11 +1,8 @@
 # Zotero Sync
 
-<<<<<<< HEAD
 ![demo](demo.gif)
-<p style="color:red">Back up your data when using this script. I have not lost any, but I can't make any guarantees.</p>
-=======
+
 `Back up your data when using this script. I have not lost any, but I can't make any guarantees.`
->>>>>>> c92e1490
 
 A simple module for updating zotflies directories. You can use this to delete redundant files or upload newly added files from the filesystem. It works by looking at every reference you have on zotero.org (you don't need to have files uploaded to make this work) and then compares the paths of those attachements to the ones in you zotfile directory. If there are any on your zotfile directory that aren't in your zotfile cloud, you can choose to "trash" or "upload" them.
 
